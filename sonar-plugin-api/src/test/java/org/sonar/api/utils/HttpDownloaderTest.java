/*
 * SonarQube, open source software quality management tool.
 * Copyright (C) 2008-2014 SonarSource
 * mailto:contact AT sonarsource DOT com
 *
 * SonarQube is free software; you can redistribute it and/or
 * modify it under the terms of the GNU Lesser General Public
 * License as published by the Free Software Foundation; either
 * version 3 of the License, or (at your option) any later version.
 *
 * SonarQube is distributed in the hope that it will be useful,
 * but WITHOUT ANY WARRANTY; without even the implied warranty of
 * MERCHANTABILITY or FITNESS FOR A PARTICULAR PURPOSE.  See the GNU
 * Lesser General Public License for more details.
 *
 * You should have received a copy of the GNU Lesser General Public License
 * along with this program; if not, write to the Free Software Foundation,
 * Inc., 51 Franklin Street, Fifth Floor, Boston, MA  02110-1301, USA.
 */
package org.sonar.api.utils;

import com.google.common.base.Charsets;
import org.hamcrest.BaseMatcher;
import org.hamcrest.Description;
import org.junit.AfterClass;
import org.junit.BeforeClass;
import org.junit.Rule;
import org.junit.Test;
import org.junit.rules.ExpectedException;
import org.junit.rules.TemporaryFolder;
import org.junit.rules.Timeout;
import org.simpleframework.http.Request;
import org.simpleframework.http.Response;
import org.simpleframework.http.core.Container;
import org.simpleframework.transport.connect.SocketConnection;
import org.sonar.api.config.Settings;
import org.sonar.api.platform.Server;

import java.io.File;
import java.io.IOException;
import java.io.InputStream;
import java.net.InetSocketAddress;
import java.net.Proxy;
import java.net.ProxySelector;
import java.net.SocketAddress;
import java.net.SocketTimeoutException;
import java.net.URI;
import java.net.URISyntaxException;
import java.util.Arrays;
import java.util.Properties;
import java.util.zip.GZIPOutputStream;

import static org.fest.assertions.Assertions.assertThat;
import static org.mockito.Matchers.any;
import static org.mockito.Mockito.mock;
import static org.mockito.Mockito.when;

public class HttpDownloaderTest {

  @Rule
  public Timeout timeout = new Timeout(1000);

  @Rule
  public TemporaryFolder temporaryFolder = new TemporaryFolder();

  @Rule
  public ExpectedException thrown = ExpectedException.none();

  @Rule
  public Timeout timeout = new Timeout(1000);

  private static SocketConnection socketConnection;
  private static String baseUrl;

  @BeforeClass
  public static void startServer() throws IOException {
    socketConnection = new SocketConnection(new Container() {
      public void handle(Request req, Response resp) {
        try {
          if (req.getPath().getPath().contains("/redirect/")) {
            resp.setCode(303);
            resp.add("Location", "/");
          }
          else {
            if (req.getPath().getPath().contains("/timeout/")) {
              try {
                Thread.sleep(500);
              } catch (InterruptedException e) {
                throw new IllegalStateException(e);
              }
            }
            if (req.getPath().getPath().contains("/gzip/")) {
              if (!"gzip".equals(req.getValue("Accept-Encoding"))) {
                throw new IllegalStateException("Should accept gzip");
              }
              resp.set("Content-Encoding", "gzip");
              GZIPOutputStream gzipOutputStream = new GZIPOutputStream(resp.getOutputStream());
              gzipOutputStream.write("GZIP response".getBytes());
              gzipOutputStream.close();
            }
            else {
              resp.getPrintStream().append("agent=" + req.getValues("User-Agent").get(0));
            }
          }
        } catch (IOException e) {
          throw new IllegalStateException(e);
        } finally {
          try {
            resp.close();
          } catch (IOException e) {
          }
        }
      }
    });
    SocketAddress address = socketConnection.connect(new InetSocketAddress(0));

    baseUrl = "http://localhost:" + ((InetSocketAddress) address).getPort();
  }

  @AfterClass
  public static void stopServer() throws IOException {
    if (null != socketConnection) {
      socketConnection.close();
    }
  }

  @Test
  public void downloadBytes() throws URISyntaxException {
    byte[] bytes = new HttpDownloader(new Settings()).readBytes(new URI(baseUrl));
    assertThat(bytes.length).isGreaterThan(10);
  }

  @Test
  public void readString() throws URISyntaxException {
    String text = new HttpDownloader(new Settings()).readString(new URI(baseUrl), Charsets.UTF_8);
    assertThat(text.length()).isGreaterThan(10);
  }

  @Test
  public void readGzipString() throws URISyntaxException {
    String text = new HttpDownloader(new Settings()).readString(new URI(baseUrl + "/gzip/"), Charsets.UTF_8);
    assertThat(text).isEqualTo("GZIP response");
  }

  @Test
  public void readStringWithDefaultTimeout() throws URISyntaxException {
    String text = new HttpDownloader(new Settings()).readString(new URI(baseUrl + "/timeout/"), Charsets.UTF_8);
    assertThat(text.length()).isGreaterThan(10);
  }

  @Test
  public void readStringWithTimeout() throws URISyntaxException {
    thrown.expect(new BaseMatcher<Exception>() {
      @Override
      public boolean matches(Object ex) {
        return ex instanceof SonarException && ((SonarException) ex).getCause() instanceof SocketTimeoutException;
      }

      @Override
      public void describeTo(Description arg0) {
      }
    });
    new HttpDownloader(new Settings(), 50).readString(new URI(baseUrl + "/timeout/"), Charsets.UTF_8);
<<<<<<< HEAD
  }

  @Test(expected = SonarException.class)
  public void failIfServerDown() throws Exception {
    int port = new InetSocketAddress(0).getPort();
    new HttpDownloader(new Settings()).readBytes(new URI("http://localhost:" + port));
=======
>>>>>>> c48b703b
  }

  @Test
  public void downloadToFile() throws URISyntaxException, IOException {
    File toDir = temporaryFolder.newFolder();
    File toFile = new File(toDir, "downloadToFile.txt");

    new HttpDownloader(new Settings()).download(new URI(baseUrl), toFile);
    assertThat(toFile).exists();
    assertThat(toFile.length()).isGreaterThan(10l);
  }

  @Test
  public void shouldNotCreateFileIfFailToDownload() throws Exception {
    File toDir = temporaryFolder.newFolder();
    File toFile = new File(toDir, "downloadToFile.txt");

    try {
      int port = new InetSocketAddress(0).getPort();
      new HttpDownloader(new Settings()).download(new URI("http://localhost:" + port), toFile);
    } catch (SonarException e) {
      assertThat(toFile).doesNotExist();
    }
  }

  @Test
  public void userAgentIsSonarVersion() throws URISyntaxException, IOException {
    Server server = mock(Server.class);
    when(server.getVersion()).thenReturn("2.2");

    InputStream stream = new HttpDownloader(server, new Settings()).openStream(new URI(baseUrl));
    Properties props = new Properties();
    props.load(stream);
    stream.close();

    assertThat(props.getProperty("agent")).isEqualTo("SonarQube 2.2");
  }

  @Test
  public void followRedirect() throws URISyntaxException {
    String content = new HttpDownloader(new Settings()).readString(new URI(baseUrl + "/redirect/"), Charsets.UTF_8);
    assertThat(content).contains("agent");
  }

  @Test
  public void shouldGetDirectProxySynthesis() throws URISyntaxException {
    ProxySelector proxySelector = mock(ProxySelector.class);
    when(proxySelector.select(any(URI.class))).thenReturn(Arrays.asList(Proxy.NO_PROXY));
    assertThat(HttpDownloader.BaseHttpDownloader.getProxySynthesis(new URI("http://an_url"), proxySelector)).isEqualTo("no proxy");
  }

  @Test
  public void shouldGetProxySynthesis() throws URISyntaxException {
    ProxySelector proxySelector = mock(ProxySelector.class);
    when(proxySelector.select(any(URI.class))).thenReturn(Arrays.<Proxy>asList(new FakeProxy()));
    assertThat(HttpDownloader.BaseHttpDownloader.getProxySynthesis(new URI("http://an_url"), proxySelector)).isEqualTo("proxy: http://proxy_url:4040");
  }

  @Test
  public void supported_schemes() {
    assertThat(new HttpDownloader(new Settings()).getSupportedSchemes()).contains("http");
  }

  @Test
  public void uri_description() throws URISyntaxException {
    String description = new HttpDownloader(new Settings()).description(new URI("http://sonarsource.org"));
    assertThat(description).matches("http://sonarsource.org \\(.*\\)");
  }
}

class FakeProxy extends Proxy {
  public FakeProxy() {
    super(Type.HTTP, new InetSocketAddress("http://proxy_url", 4040));
  }
}<|MERGE_RESOLUTION|>--- conflicted
+++ resolved
@@ -65,9 +65,6 @@
 
   @Rule
   public ExpectedException thrown = ExpectedException.none();
-
-  @Rule
-  public Timeout timeout = new Timeout(1000);
 
   private static SocketConnection socketConnection;
   private static String baseUrl;
@@ -161,15 +158,6 @@
       }
     });
     new HttpDownloader(new Settings(), 50).readString(new URI(baseUrl + "/timeout/"), Charsets.UTF_8);
-<<<<<<< HEAD
-  }
-
-  @Test(expected = SonarException.class)
-  public void failIfServerDown() throws Exception {
-    int port = new InetSocketAddress(0).getPort();
-    new HttpDownloader(new Settings()).readBytes(new URI("http://localhost:" + port));
-=======
->>>>>>> c48b703b
   }
 
   @Test
