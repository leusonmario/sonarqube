#!/bin/bash
set -euo pipefail

./scripts/setupRamdisk.sh

function installPhantomJs {
  echo "Setup PhantomJS 2.1"
  mkdir -p ~/phantomjs
  pushd ~/phantomjs > /dev/null
  if [ ! -d "phantomjs-2.1.1-linux-x86_64" ]; then
    echo "Download PhantomJS"
    wget https://repox.sonarsource.com/public-3rd-parties/phantomjs/phantomjs-2.1.1-linux-x86_64.tar.bz2 -O phantomjs-2.1.1-linux-x86_64.tar.bz2
    tar -xf phantomjs-2.1.1-linux-x86_64.tar.bz2
    rm phantomjs-2.1.1-linux-x86_64.tar.bz2
  fi
  popd > /dev/null
  export PHANTOMJS_HOME=~/phantomjs/phantomjs-2.1.1-linux-x86_64
  export PATH=$PHANTOMJS_HOME/bin:$PATH
}

#
# A (too) old version of JDK8 is installed by default on Travis.
# This method is preferred over Travis apt oracle-java8-installer because
# JDK is kept in cache. It does not need to be downloaded from Oracle
# at each build.
#
function installJdk8 {
  echo "Setup JDK 1.8u121"
  mkdir -p ~/jvm
  pushd ~/jvm > /dev/null
  if [ ! -d "jdk1.8.0_121" ]; then
    echo "Download JDK8"
    wget --no-check-certificate -c --header "Cookie: oraclelicense=accept-securebackup-cookie" http://download.oracle.com/otn-pub/java/jdk/8u121-b13/e9e7ea248e2c4826b92b3f075a80e441/jdk-8u121-linux-x64.tar.gz
    tar xzf jdk-8u121-linux-x64.tar.gz
    rm jdk-8u121-linux-x64.tar.gz
  fi
  popd > /dev/null
  export JAVA_HOME=~/jvm/jdk1.8.0_121
  export PATH=$JAVA_HOME/bin:$PATH
}

#
# Maven 3.2.5 is installed by default on Travis. Maven 3.3.9 is preferred.
#
function installMaven {
  echo "Setup Maven"
  mkdir -p ~/maven
  pushd ~/maven > /dev/null
  if [ ! -d "apache-maven-3.3.9" ]; then
    echo "Download Maven 3.3.9"
    curl -sSL http://apache.mirrors.ovh.net/ftp.apache.org/dist/maven/maven-3/3.3.9/binaries/apache-maven-3.3.9-bin.tar.gz | tar zx -C ~/maven
  fi
  popd > /dev/null
  export M2_HOME=~/maven/apache-maven-3.3.9
  export PATH=$M2_HOME/bin:$PATH
}

#
# Replaces the version defined in sources, usually x.y-SNAPSHOT,
# by a version identifying the build.
# The build version is composed of 4 fields, including the semantic version and
# the build number provided by Travis.
#
# Exported variables:
# - INITIAL_VERSION: version as defined in pom.xml
# - BUILD_VERSION: version including the build number
# - PROJECT_VERSION: target Maven version. The name of this variable is important because
#   it's used by QA when extracting version from Artifactory build info.
#
# Example of SNAPSHOT
# INITIAL_VERSION=6.3-SNAPSHOT
# BUILD_VERSION=6.3.0.12345
# PROJECT_VERSION=6.3.0.12345
#
# Example of RC
# INITIAL_VERSION=6.3-RC1
# BUILD_VERSION=6.3.0.12345
# PROJECT_VERSION=6.3-RC1
#
# Example of GA
# INITIAL_VERSION=6.3
# BUILD_VERSION=6.3.0.12345
# PROJECT_VERSION=6.3
#
function fixBuildVersion {
  export INITIAL_VERSION=`maven_expression "project.version"`

  # remove suffix -SNAPSHOT or -RC
  without_suffix=`echo $INITIAL_VERSION | sed "s/-.*//g"`

  IFS=$'.'
  fields_count=`echo $without_suffix | wc -w`
  unset IFS
  if [ $fields_count -lt 3 ]; then
    export BUILD_VERSION="$without_suffix.0.$TRAVIS_BUILD_NUMBER"
  else
    export BUILD_VERSION="$without_suffix.$TRAVIS_BUILD_NUMBER"
  fi

  if [[ "${INITIAL_VERSION}" == *"-SNAPSHOT" ]]; then
    # SNAPSHOT
    export PROJECT_VERSION=$BUILD_VERSION
    mvn org.codehaus.mojo:versions-maven-plugin:2.2:set -DnewVersion=$PROJECT_VERSION -DgenerateBackupPoms=false -B -e
  else
    # not a SNAPSHOT: milestone, RC or GA
    export PROJECT_VERSION=$INITIAL_VERSION
  fi

  echo "Build Version  : $BUILD_VERSION"
  echo "Project Version: $PROJECT_VERSION"
}

#
# Configure Maven settings and install some script utilities
#
function configureTravis {
  mkdir -p ~/.local
  curl -sSL https://github.com/SonarSource/travis-utils/tarball/v33 | tar zx --strip-components 1 -C ~/.local
  source ~/.local/bin/install
}
configureTravis

case "$TARGET" in

BUILD)

  # Hack to keep job alive even if no logs during more than 10 minutes.
  # That can occur when uploading sonarqube.zip to Artifactory.
  ./clock.sh &

  echo "Memory"
  free -m
  echo "CPUs info"
  cat /proc/cpuinfo

  installJdk8
  installMaven
  fixBuildVersion

  # Minimal Maven settings
  export MAVEN_OPTS="-Xmx1G -Xms128m"
  MAVEN_ARGS="-T1C -Dmaven.test.redirectTestOutputToFile=false -Dsurefire.useFile=false -B -e -V -DbuildVersion=$BUILD_VERSION"

<<<<<<< HEAD
  if [ "$TRAVIS_BRANCH" == "test/tv/ramfs" ] && [ "$TRAVIS_PULL_REQUEST" == "false" ]; then
    echo 'Build and analyze test/tv/ramfs'
=======
  if [ "$TRAVIS_BRANCH" == "test/dr/travis-premium-vms-mt" ] && [ "$TRAVIS_PULL_REQUEST" == "false" ]; then
    echo 'Build and analyze test/dr/travis-premium-vms-mt'
>>>>>>> b261d34e

    # Fetch all commit history so that SonarQube has exact blame information
    # for issue auto-assignment
    # This command can fail with "fatal: --unshallow on a complete repository does not make sense"
    # if there are not enough commits in the Git repository (even if Travis executed git clone --depth 50).
    # For this reason errors are ignored with "|| true"
    git fetch --unshallow || true

    mvn org.jacoco:jacoco-maven-plugin:prepare-agent deploy \
          $MAVEN_ARGS \
          -Pdeploy-sonarsource,release           

  elif [[ "$TRAVIS_BRANCH" == "branch-"* ]] && [ "$TRAVIS_PULL_REQUEST" == "false" ]; then
    echo 'Build release branch'

    mvn deploy $MAVEN_ARGS -Pdeploy-sonarsource,release

  elif [ "$TRAVIS_PULL_REQUEST" != "false" ] && [ -n "${GITHUB_TOKEN:-}" ]; then
    echo 'Build internal pull request'

    mvn org.jacoco:jacoco-maven-plugin:prepare-agent deploy sonar:sonar \
        $MAVEN_ARGS \
        -Dsource.skip=true \
        -Pdeploy-sonarsource

  else
    echo 'Build feature branch or external pull request'

    mvn install $MAVEN_ARGS -Dsource.skip=true
  fi

  installPhantomJs
  ./run-integration-tests.sh "Lite" "" -Dorchestrator.browser=phantomjs
  ;;

WEB_TESTS)
  set +u
  source ~/.nvm/nvm.sh && nvm install 6
  curl -o- -L https://yarnpkg.com/install.sh | bash
  export PATH=$HOME/.yarn/bin:$PATH
  cd server/sonar-web && yarn && yarn validate
  ;;

*)
  echo "Unexpected TARGET value: $TARGET"
  exit 1
  ;;

esac

#stop the clock
touch stop<|MERGE_RESOLUTION|>--- conflicted
+++ resolved
@@ -141,13 +141,9 @@
   export MAVEN_OPTS="-Xmx1G -Xms128m"
   MAVEN_ARGS="-T1C -Dmaven.test.redirectTestOutputToFile=false -Dsurefire.useFile=false -B -e -V -DbuildVersion=$BUILD_VERSION"
 
-<<<<<<< HEAD
-  if [ "$TRAVIS_BRANCH" == "test/tv/ramfs" ] && [ "$TRAVIS_PULL_REQUEST" == "false" ]; then
-    echo 'Build and analyze test/tv/ramfs'
-=======
-  if [ "$TRAVIS_BRANCH" == "test/dr/travis-premium-vms-mt" ] && [ "$TRAVIS_PULL_REQUEST" == "false" ]; then
-    echo 'Build and analyze test/dr/travis-premium-vms-mt'
->>>>>>> b261d34e
+  if [ "$TRAVIS_BRANCH" == "master" ] && [ "$TRAVIS_PULL_REQUEST" == "false" ]; then
+    echo 'Build and analyze master'
+
 
     # Fetch all commit history so that SonarQube has exact blame information
     # for issue auto-assignment
